/*
 * Copyright 2019 Jaeyoung Lim.
 * Copyright 2021 Vladimir Ermakov.
 *
 * This file is part of the mavros package and subject to the license terms
 * in the top-level LICENSE file of the mavros repository.
 * https://github.com/mavlink/mavros/tree/master/LICENSE.md
 */
/**
 * @brief SetpointTRAJECTORY plugin
 * @file setpoint_trajectory.cpp
 * @author Jaeyoung Lim <jaeyoung@auterion.com>
 *
 * @addtogroup plugin
 * @{
 */

#include <tf2_eigen/tf2_eigen.h>

#include <vector>
#include <string>

#include "rcpputils/asserts.hpp"
#include "mavros/mavros_uas.hpp"
#include "mavros/plugin.hpp"
#include "mavros/plugin_filter.hpp"
#include "mavros/setpoint_mixin.hpp"

#include "nav_msgs/msg/path.hpp"
#include "mavros_msgs/msg/position_target.hpp"
#include "trajectory_msgs/msg/multi_dof_joint_trajectory.hpp"
#include "trajectory_msgs/msg/multi_dof_joint_trajectory_point.hpp"
#include "std_srvs/srv/trigger.hpp"

namespace mavros
{
namespace std_plugins
{
using namespace std::placeholders;      // NOLINT
using namespace std::chrono_literals;   // NOLINT
using mavlink::common::MAV_FRAME;

/**
 * @brief Setpoint TRAJECTORY plugin
 * @plugin setpoint_trajectory
 *
 * Receive trajectory setpoints and send setpoint_raw setpoints along the trajectory.
 */
class SetpointTrajectoryPlugin : public plugin::Plugin,
  private plugin::SetPositionTargetLocalNEDMixin<SetpointTrajectoryPlugin>
{
public:
  explicit SetpointTrajectoryPlugin(plugin::UASPtr uas_)
  : Plugin(uas_, "setpoint_trajectory")
  {
    enable_node_watch_parameters();

    node_declate_and_watch_parameter(
      "frame_id", "map", [&](const rclcpp::Parameter & p) {
        frame_id = p.as_string();
      });

    node_declate_and_watch_parameter(
      "mav_frame", "LOCAL_NED", [&](const rclcpp::Parameter & p) {
        auto mav_frame_str = p.as_string();
        auto new_mav_frame = utils::mav_frame_from_str(mav_frame_str);

        if (new_mav_frame == MAV_FRAME::LOCAL_NED && mav_frame_str != "LOCAL_NED") {
          throw rclcpp::exceptions::InvalidParameterValueException(
            utils::format(
              "unknown MAV_FRAME: %s",
              mav_frame_str.c_str()));
        }
        mav_frame = new_mav_frame;
      });

    auto sensor_qos = rclcpp::SensorDataQoS();

    local_sub = node->create_subscription<trajectory_msgs::msg::MultiDOFJointTrajectory>(
      "~/local",
      sensor_qos, std::bind(
        &SetpointTrajectoryPlugin::local_cb, this,
        _1));
    desired_pub = node->create_publisher<nav_msgs::msg::Path>("~/desired", sensor_qos);

    trajectory_reset_srv =
      node->create_service<std_srvs::srv::Trigger>(
      "~/reset",
      std::bind(&SetpointTrajectoryPlugin::reset_cb, this, _1, _2));

    reset_timer(10ms);
  }

  Subscriptions get_subscriptions() override
  {
    return { /* Rx disabled */};
  }

private:
<<<<<<< HEAD
  friend class plugin::SetPositionTargetLocalNEDMixin<SetpointTrajectoryPlugin>;
  using lock_guard = std::lock_guard<std::mutex>;
  using V_Point = std::vector<trajectory_msgs::msg::MultiDOFJointTrajectoryPoint>;

  std::mutex mutex;

  rclcpp::Subscription<trajectory_msgs::msg::MultiDOFJointTrajectory>::SharedPtr local_sub;
  rclcpp::Publisher<nav_msgs::msg::Path>::SharedPtr desired_pub;
  rclcpp::Service<std_srvs::srv::Trigger>::SharedPtr trajectory_reset_srv;
  rclcpp::TimerBase::SharedPtr sp_timer;

  trajectory_msgs::msg::MultiDOFJointTrajectory::SharedPtr trajectory_target_msg;

  V_Point::const_iterator setpoint_target;
  V_Point::const_iterator next_setpoint_target;

  std::string frame_id;
  MAV_FRAME mav_frame;
  ftf::StaticTF transform;

  void reset_timer(const builtin_interfaces::msg::Duration & dur)
  {
    reset_timer(rclcpp::Duration(dur).to_chrono<std::chrono::nanoseconds>());
  }

  void reset_timer(const std::chrono::nanoseconds dur)
  {
    if (sp_timer) {
      sp_timer->cancel();
    }

    sp_timer =
      node->create_wall_timer(dur, std::bind(&SetpointTrajectoryPlugin::reference_cb, this));
  }

  void publish_path(const trajectory_msgs::msg::MultiDOFJointTrajectory::SharedPtr req)
  {
    nav_msgs::msg::Path msg;

    msg.header.stamp = node->now();
    msg.header.frame_id = frame_id;
    for (const auto & p : req->points) {
      if (p.transforms.empty()) {
        continue;
      }

      geometry_msgs::msg::PoseStamped pose_msg;
      pose_msg.pose.position.x = p.transforms[0].translation.x;
      pose_msg.pose.position.y = p.transforms[0].translation.y;
      pose_msg.pose.position.z = p.transforms[0].translation.z;
      pose_msg.pose.orientation = p.transforms[0].rotation;
      msg.poses.emplace_back(pose_msg);
    }
    desired_pub->publish(msg);
  }

  /* -*- callbacks -*- */

  void local_cb(const trajectory_msgs::msg::MultiDOFJointTrajectory::SharedPtr req)
  {
    lock_guard lock(mutex);

    if (mav_frame == MAV_FRAME::BODY_NED ||
      mav_frame == MAV_FRAME::BODY_OFFSET_NED)
    {
      transform = ftf::StaticTF::BASELINK_TO_AIRCRAFT;
    } else {
      transform = ftf::StaticTF::ENU_TO_NED;
    }

    trajectory_target_msg = req;

    // Read first duration of the setpoint and set the timer
    setpoint_target = req->points.cbegin();
    reset_timer(setpoint_target->time_from_start);
    publish_path(req);
  }

  void reference_cb()
  {
    using mavlink::common::POSITION_TARGET_TYPEMASK;
    lock_guard lock(mutex);

    if (!trajectory_target_msg) {
      return;
    }

    Eigen::Vector3d position, velocity, af;
    Eigen::Quaterniond attitude;
    float yaw_rate = 0;
    uint16_t type_mask = 0;

    if (!setpoint_target->transforms.empty()) {
      position =
        ftf::detail::transform_static_frame(
        ftf::to_eigen(
          setpoint_target->transforms[0].translation), transform);
      attitude =
        ftf::detail::transform_orientation(
        ftf::to_eigen(
          setpoint_target->transforms[0].rotation), transform);

    } else {
      type_mask = type_mask | uint16_t(POSITION_TARGET_TYPEMASK::X_IGNORE) |
        uint16_t(POSITION_TARGET_TYPEMASK::Y_IGNORE) |
        uint16_t(POSITION_TARGET_TYPEMASK::Z_IGNORE) |
        uint16_t(POSITION_TARGET_TYPEMASK::YAW_IGNORE);
    }

    if (!setpoint_target->velocities.empty()) {
      velocity =
        ftf::detail::transform_static_frame(
        ftf::to_eigen(
          setpoint_target->velocities[0].linear), transform);
      yaw_rate = setpoint_target->velocities[0].angular.z;

    } else {
      type_mask = type_mask | uint16_t(POSITION_TARGET_TYPEMASK::VX_IGNORE) |
        uint16_t(POSITION_TARGET_TYPEMASK::VY_IGNORE) |
        uint16_t(POSITION_TARGET_TYPEMASK::VZ_IGNORE) |
        uint16_t(POSITION_TARGET_TYPEMASK::YAW_RATE_IGNORE);
    }

    if (!setpoint_target->accelerations.empty()) {
      af =
        ftf::detail::transform_static_frame(
        ftf::to_eigen(
          setpoint_target->accelerations[0].linear), transform);

    } else {
      type_mask = type_mask | uint16_t(POSITION_TARGET_TYPEMASK::AX_IGNORE) |
        uint16_t(POSITION_TARGET_TYPEMASK::AY_IGNORE) |
        uint16_t(POSITION_TARGET_TYPEMASK::AZ_IGNORE);
    }

    set_position_target_local_ned(
      get_time_boot_ms(),
      utils::enum_value(mav_frame),
      type_mask,
      position,
      velocity,
      af,
      ftf::quaternion_get_yaw(attitude),
      yaw_rate);

    next_setpoint_target = setpoint_target + 1;
    if (next_setpoint_target != trajectory_target_msg->points.cend()) {
      reset_timer(setpoint_target->time_from_start);
      setpoint_target = next_setpoint_target;
    } else {
      trajectory_target_msg.reset();
    }
  }

  void reset_cb(
    std_srvs::srv::Trigger::Request::SharedPtr req [[maybe_unused]],
    std_srvs::srv::Trigger::Response::SharedPtr res [[maybe_unused]])
  {
    lock_guard lock(mutex);

    if (trajectory_target_msg) {
      trajectory_target_msg.reset();
      res->success = true;
    } else {
      res->success = false;
      res->message = "Trajectory reset denied: Empty trajectory";
    }
  }
=======
	friend class SetPositionTargetLocalNEDMixin;
	using lock_guard = std::lock_guard<std::mutex>;
	std::mutex mutex;

	ros::NodeHandle sp_nh;

	ros::Timer sp_timer;

	ros::Subscriber local_sub;
	ros::Publisher desired_pub;

	ros::ServiceServer trajectory_reset_srv;
	ros::ServiceServer mav_frame_srv;

	trajectory_msgs::MultiDOFJointTrajectory::ConstPtr trajectory_target_msg;
	std::vector<trajectory_msgs::MultiDOFJointTrajectoryPoint>::const_iterator setpoint_target;
	std::vector<trajectory_msgs::MultiDOFJointTrajectoryPoint>::const_iterator next_setpoint_target;

	std::string frame_id;
	MAV_FRAME mav_frame;
	ftf::StaticTF transform;

	void reset_timer(ros::Duration duration){
		sp_timer.stop();
		sp_timer.setPeriod(duration);
		sp_timer.start();		
	}

	void publish_path(const trajectory_msgs::MultiDOFJointTrajectory::ConstPtr &req){
		nav_msgs::Path msg;

		msg.header.stamp = ros::Time::now();
		msg.header.frame_id = frame_id;
		for (const auto &p : req->points) {
			if (p.transforms.empty())
				continue;
	
			geometry_msgs::PoseStamped pose_msg;
			pose_msg.pose.position.x = p.transforms[0].translation.x;
			pose_msg.pose.position.y = p.transforms[0].translation.y;
			pose_msg.pose.position.z = p.transforms[0].translation.z;
			pose_msg.pose.orientation = p.transforms[0].rotation;
			msg.poses.emplace_back(pose_msg);
		}
		desired_pub.publish(msg);
	}

	/* -*- callbacks -*- */

	void local_cb(const trajectory_msgs::MultiDOFJointTrajectory::ConstPtr &req)
	{
		lock_guard lock(mutex);

		if(static_cast<MAV_FRAME>(mav_frame) == MAV_FRAME::BODY_NED || static_cast<MAV_FRAME>(mav_frame) == MAV_FRAME::BODY_OFFSET_NED){
			transform = ftf::StaticTF::BASELINK_TO_AIRCRAFT;
		} else {
			transform = ftf::StaticTF::ENU_TO_NED;
		}

		trajectory_target_msg = req;

		// Read first duration of the setpoint and set the timer
		setpoint_target = req->points.cbegin();
		reset_timer(setpoint_target->time_from_start);
		publish_path(req);
	}

	void reference_cb(const ros::TimerEvent &event)
	{
		using mavlink::common::POSITION_TARGET_TYPEMASK;
		lock_guard lock(mutex);

		if(!trajectory_target_msg)
			return;

		Eigen::Vector3d position, velocity, af;
		Eigen::Quaterniond attitude = Eigen::Quaterniond::Identity();
		float yaw, yaw_rate;
		uint16_t type_mask = 0;
		if(!setpoint_target->transforms.empty()){
			position = ftf::detail::transform_static_frame(ftf::to_eigen(setpoint_target->transforms[0].translation), transform);
			attitude = ftf::detail::transform_orientation(ftf::to_eigen(setpoint_target->transforms[0].rotation), transform);

		} else {
			type_mask = type_mask | uint16_t(POSITION_TARGET_TYPEMASK::X_IGNORE)
							| uint16_t(POSITION_TARGET_TYPEMASK::Y_IGNORE)
							| uint16_t(POSITION_TARGET_TYPEMASK::Z_IGNORE)
							| uint16_t(POSITION_TARGET_TYPEMASK::YAW_IGNORE);

		}

		if(!setpoint_target->velocities.empty()){
			velocity = ftf::detail::transform_static_frame(ftf::to_eigen(setpoint_target->velocities[0].linear), transform);
			yaw_rate = setpoint_target->velocities[0].angular.z;

		} else {
			type_mask = type_mask | uint16_t(POSITION_TARGET_TYPEMASK::VX_IGNORE)
							| uint16_t(POSITION_TARGET_TYPEMASK::VY_IGNORE)
							| uint16_t(POSITION_TARGET_TYPEMASK::VZ_IGNORE)
							| uint16_t(POSITION_TARGET_TYPEMASK::YAW_RATE_IGNORE);

		}

		if(!setpoint_target->accelerations.empty()){
			af = ftf::detail::transform_static_frame(ftf::to_eigen(setpoint_target->accelerations[0].linear), transform);

		} else {
			type_mask = type_mask | uint16_t(POSITION_TARGET_TYPEMASK::AX_IGNORE)
							| uint16_t(POSITION_TARGET_TYPEMASK::AY_IGNORE)
							| uint16_t(POSITION_TARGET_TYPEMASK::AZ_IGNORE);

		}

		set_position_target_local_ned(
					ros::Time::now().toNSec() / 1000000,
					utils::enum_value(mav_frame),
					type_mask,
					position,
					velocity,
					af,
					ftf::quaternion_get_yaw(attitude),
					yaw_rate);

		next_setpoint_target = setpoint_target + 1;
		if (next_setpoint_target != trajectory_target_msg->points.cend()) {
			reset_timer(setpoint_target->time_from_start);
			setpoint_target = next_setpoint_target;
		} else {
			trajectory_target_msg.reset();
		}

		return;
	}

	bool reset_cb(std_srvs::Trigger::Request &req, std_srvs::Trigger::Response &res)
	{
		if(trajectory_target_msg){
			trajectory_target_msg.reset();
			res.success = true;
		} else {
			res.success = false;
			res.message = "Trajectory reset denied: Empty trajectory";
		}

		return true;
	}

	bool set_mav_frame_cb(mavros_msgs::SetMavFrame::Request &req, mavros_msgs::SetMavFrame::Response &res)
	{
		mav_frame = static_cast<MAV_FRAME>(req.mav_frame);
		const std::string mav_frame_str = utils::to_string(mav_frame);
		sp_nh.setParam("mav_frame", mav_frame_str);
		res.success = true;
		return true;
	}
>>>>>>> 70eb377d
};

}       // namespace std_plugins
}       // namespace mavros

#include <mavros/mavros_plugin_register_macro.hpp>  // NOLINT
MAVROS_PLUGIN_REGISTER(mavros::std_plugins::SetpointTrajectoryPlugin)<|MERGE_RESOLUTION|>--- conflicted
+++ resolved
@@ -97,7 +97,6 @@
   }
 
 private:
-<<<<<<< HEAD
   friend class plugin::SetPositionTargetLocalNEDMixin<SetpointTrajectoryPlugin>;
   using lock_guard = std::lock_guard<std::mutex>;
   using V_Point = std::vector<trajectory_msgs::msg::MultiDOFJointTrajectoryPoint>;
@@ -186,7 +185,7 @@
     }
 
     Eigen::Vector3d position, velocity, af;
-    Eigen::Quaterniond attitude;
+    Eigen::Quaterniond attitude = Eigen::Quaterniond::Identity();
     float yaw_rate = 0;
     uint16_t type_mask = 0;
 
@@ -266,163 +265,6 @@
       res->message = "Trajectory reset denied: Empty trajectory";
     }
   }
-=======
-	friend class SetPositionTargetLocalNEDMixin;
-	using lock_guard = std::lock_guard<std::mutex>;
-	std::mutex mutex;
-
-	ros::NodeHandle sp_nh;
-
-	ros::Timer sp_timer;
-
-	ros::Subscriber local_sub;
-	ros::Publisher desired_pub;
-
-	ros::ServiceServer trajectory_reset_srv;
-	ros::ServiceServer mav_frame_srv;
-
-	trajectory_msgs::MultiDOFJointTrajectory::ConstPtr trajectory_target_msg;
-	std::vector<trajectory_msgs::MultiDOFJointTrajectoryPoint>::const_iterator setpoint_target;
-	std::vector<trajectory_msgs::MultiDOFJointTrajectoryPoint>::const_iterator next_setpoint_target;
-
-	std::string frame_id;
-	MAV_FRAME mav_frame;
-	ftf::StaticTF transform;
-
-	void reset_timer(ros::Duration duration){
-		sp_timer.stop();
-		sp_timer.setPeriod(duration);
-		sp_timer.start();		
-	}
-
-	void publish_path(const trajectory_msgs::MultiDOFJointTrajectory::ConstPtr &req){
-		nav_msgs::Path msg;
-
-		msg.header.stamp = ros::Time::now();
-		msg.header.frame_id = frame_id;
-		for (const auto &p : req->points) {
-			if (p.transforms.empty())
-				continue;
-	
-			geometry_msgs::PoseStamped pose_msg;
-			pose_msg.pose.position.x = p.transforms[0].translation.x;
-			pose_msg.pose.position.y = p.transforms[0].translation.y;
-			pose_msg.pose.position.z = p.transforms[0].translation.z;
-			pose_msg.pose.orientation = p.transforms[0].rotation;
-			msg.poses.emplace_back(pose_msg);
-		}
-		desired_pub.publish(msg);
-	}
-
-	/* -*- callbacks -*- */
-
-	void local_cb(const trajectory_msgs::MultiDOFJointTrajectory::ConstPtr &req)
-	{
-		lock_guard lock(mutex);
-
-		if(static_cast<MAV_FRAME>(mav_frame) == MAV_FRAME::BODY_NED || static_cast<MAV_FRAME>(mav_frame) == MAV_FRAME::BODY_OFFSET_NED){
-			transform = ftf::StaticTF::BASELINK_TO_AIRCRAFT;
-		} else {
-			transform = ftf::StaticTF::ENU_TO_NED;
-		}
-
-		trajectory_target_msg = req;
-
-		// Read first duration of the setpoint and set the timer
-		setpoint_target = req->points.cbegin();
-		reset_timer(setpoint_target->time_from_start);
-		publish_path(req);
-	}
-
-	void reference_cb(const ros::TimerEvent &event)
-	{
-		using mavlink::common::POSITION_TARGET_TYPEMASK;
-		lock_guard lock(mutex);
-
-		if(!trajectory_target_msg)
-			return;
-
-		Eigen::Vector3d position, velocity, af;
-		Eigen::Quaterniond attitude = Eigen::Quaterniond::Identity();
-		float yaw, yaw_rate;
-		uint16_t type_mask = 0;
-		if(!setpoint_target->transforms.empty()){
-			position = ftf::detail::transform_static_frame(ftf::to_eigen(setpoint_target->transforms[0].translation), transform);
-			attitude = ftf::detail::transform_orientation(ftf::to_eigen(setpoint_target->transforms[0].rotation), transform);
-
-		} else {
-			type_mask = type_mask | uint16_t(POSITION_TARGET_TYPEMASK::X_IGNORE)
-							| uint16_t(POSITION_TARGET_TYPEMASK::Y_IGNORE)
-							| uint16_t(POSITION_TARGET_TYPEMASK::Z_IGNORE)
-							| uint16_t(POSITION_TARGET_TYPEMASK::YAW_IGNORE);
-
-		}
-
-		if(!setpoint_target->velocities.empty()){
-			velocity = ftf::detail::transform_static_frame(ftf::to_eigen(setpoint_target->velocities[0].linear), transform);
-			yaw_rate = setpoint_target->velocities[0].angular.z;
-
-		} else {
-			type_mask = type_mask | uint16_t(POSITION_TARGET_TYPEMASK::VX_IGNORE)
-							| uint16_t(POSITION_TARGET_TYPEMASK::VY_IGNORE)
-							| uint16_t(POSITION_TARGET_TYPEMASK::VZ_IGNORE)
-							| uint16_t(POSITION_TARGET_TYPEMASK::YAW_RATE_IGNORE);
-
-		}
-
-		if(!setpoint_target->accelerations.empty()){
-			af = ftf::detail::transform_static_frame(ftf::to_eigen(setpoint_target->accelerations[0].linear), transform);
-
-		} else {
-			type_mask = type_mask | uint16_t(POSITION_TARGET_TYPEMASK::AX_IGNORE)
-							| uint16_t(POSITION_TARGET_TYPEMASK::AY_IGNORE)
-							| uint16_t(POSITION_TARGET_TYPEMASK::AZ_IGNORE);
-
-		}
-
-		set_position_target_local_ned(
-					ros::Time::now().toNSec() / 1000000,
-					utils::enum_value(mav_frame),
-					type_mask,
-					position,
-					velocity,
-					af,
-					ftf::quaternion_get_yaw(attitude),
-					yaw_rate);
-
-		next_setpoint_target = setpoint_target + 1;
-		if (next_setpoint_target != trajectory_target_msg->points.cend()) {
-			reset_timer(setpoint_target->time_from_start);
-			setpoint_target = next_setpoint_target;
-		} else {
-			trajectory_target_msg.reset();
-		}
-
-		return;
-	}
-
-	bool reset_cb(std_srvs::Trigger::Request &req, std_srvs::Trigger::Response &res)
-	{
-		if(trajectory_target_msg){
-			trajectory_target_msg.reset();
-			res.success = true;
-		} else {
-			res.success = false;
-			res.message = "Trajectory reset denied: Empty trajectory";
-		}
-
-		return true;
-	}
-
-	bool set_mav_frame_cb(mavros_msgs::SetMavFrame::Request &req, mavros_msgs::SetMavFrame::Response &res)
-	{
-		mav_frame = static_cast<MAV_FRAME>(req.mav_frame);
-		const std::string mav_frame_str = utils::to_string(mav_frame);
-		sp_nh.setParam("mav_frame", mav_frame_str);
-		res.success = true;
-		return true;
-	}
->>>>>>> 70eb377d
 };
 
 }       // namespace std_plugins
