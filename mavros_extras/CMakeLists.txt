cmake_minimum_required(VERSION 2.8.3)
project(mavros_extras)

## Find catkin macros and libraries
## if COMPONENTS list like find_package(catkin REQUIRED COMPONENTS xyz)
## is used, also find other catkin packages
find_package(catkin REQUIRED COMPONENTS
  image_transport
  cv_bridge
  mavros
  roscpp
  sensor_msgs
<<<<<<< HEAD
  geometry_msgs
  std_msgs
=======
  visualization_msgs
>>>>>>> 5cfd6403
)

## System dependencies are found with CMake's conventions
# find_package(Boost REQUIRED COMPONENTS system)
include(EnableCXX11)
include(MavrosMavlink)

## Uncomment this if the package has a setup.py. This macro ensures
## modules and global scripts declared therein get installed
## See http://ros.org/doc/api/catkin/html/user_guide/setup_dot_py.html
# catkin_python_setup()

################################################
## Declare ROS messages, services and actions ##
################################################

## To declare and build messages, services or actions from within this
## package, follow these steps:
## * Let MSG_DEP_SET be the set of packages whose message types you use in
##   your messages/services/actions (e.g. std_msgs, actionlib_msgs, ...).
## * In the file package.xml:
##   * add a build_depend and a run_depend tag for each package in MSG_DEP_SET
##   * If MSG_DEP_SET isn't empty the following dependencies might have been
##     pulled in transitively but can be declared for certainty nonetheless:
##     * add a build_depend tag for "message_generation"
##     * add a run_depend tag for "message_runtime"
## * In this file (CMakeLists.txt):
##   * add "message_generation" and every package in MSG_DEP_SET to
##     find_package(catkin REQUIRED COMPONENTS ...)
##   * add "message_runtime" and every package in MSG_DEP_SET to
##     catkin_package(CATKIN_DEPENDS ...)
##   * uncomment the add_*_files sections below as needed
##     and list every .msg/.srv/.action file to be processed
##   * uncomment the generate_messages entry below
##   * add every package in MSG_DEP_SET to generate_messages(DEPENDENCIES ...)

## Generate messages in the 'msg' folder
add_message_files(
  FILES
  OpticalFlow.msg
  OpticalFlowRad.msg
)

## Generate services in the 'srv' folder
# add_service_files(
#   FILES
#   Service1.srv
#   Service2.srv
# )

## Generate actions in the 'action' folder
# add_action_files(
#   FILES
#   Action1.action
#   Action2.action
# )

## Generate added messages and services with any dependencies listed here
generate_messages(
  DEPENDENCIES
  mavros
  sensor_msgs
)


###################################
## catkin specific configuration ##
###################################
## The catkin_package macro generates cmake config files for your package
## Declare things to be passed to dependent projects
## INCLUDE_DIRS: uncomment this if you package contains header files
## LIBRARIES: libraries you create in this project that dependent projects also need
## CATKIN_DEPENDS: catkin_packages dependent projects also need
## DEPENDS: system dependencies of this project that dependent projects also need
catkin_package(
#  INCLUDE_DIRS include
  LIBRARIES mavros_extras
  CATKIN_DEPENDS image_transport mavros roscpp sensor_msgs
  DEPENDS Boost mavlink
)

###########
## Build ##
###########

## Specify additional locations of header files
## Your package locations should be listed before other locations
# include_directories(include)
include_directories(
  ${catkin_INCLUDE_DIRS}
  ${mavlink_INCLUDE_DIRS}
)

## Declare a cpp library
add_library(mavros_extras
  src/plugins/px4flow.cpp
  src/plugins/image_pub.cpp
  src/plugins/mocap_pose_estimate.cpp
  src/plugins/vision_pose_estimate.cpp
  src/plugins/vision_speed_estimate.cpp
  src/plugins/visualization.cpp
)
add_dependencies(mavros_extras
  mavros_extras_generate_messages_cpp
)
target_link_libraries(mavros_extras
  ${catkin_LIBRARIES}
)

## Declare a cpp executable
add_executable(gcs_image_bridge
  src/gcs_image_bridge.cpp
)
target_link_libraries(gcs_image_bridge
  ${catkin_LIBRARIES}
)

#############
## Install ##
#############

# all install targets should use catkin DESTINATION variables
# See http://ros.org/doc/api/catkin/html/adv_user_guide/variables.html

## Mark executable scripts (Python etc.) for installation
## in contrast to setup.py, you can choose the destination
file(GLOB SCRIPTS ${PROJECT_SOURCE_DIR}/scripts/*)
install(PROGRAMS
  ${SCRIPTS}
  DESTINATION ${CATKIN_PACKAGE_BIN_DESTINATION}
)

## Mark executables and/or libraries for installation
install(TARGETS mavros_extras gcs_image_bridge
  ARCHIVE DESTINATION ${CATKIN_PACKAGE_LIB_DESTINATION}
  LIBRARY DESTINATION ${CATKIN_PACKAGE_LIB_DESTINATION}
  RUNTIME DESTINATION ${CATKIN_PACKAGE_BIN_DESTINATION}
)

## Mark cpp header files for installation
# install(DIRECTORY include/${PROJECT_NAME}/
#   DESTINATION ${CATKIN_PACKAGE_INCLUDE_DESTINATION}
#   FILES_MATCHING PATTERN "*.h"
#   PATTERN ".svn" EXCLUDE
# )

## Mark other files for installation (e.g. launch and bag files, etc.)
install(FILES
  mavros_plugins.xml
  DESTINATION ${CATKIN_PACKAGE_SHARE_DESTINATION}
)

install(DIRECTORY launch/
  DESTINATION ${CATKIN_PACKAGE_SHARE_DESTINATION}/launch
)

#############
## Testing ##
#############

## Add gtest based cpp test target and link libraries
# catkin_add_gtest(${PROJECT_NAME}-test test/test_mavros_extras.cpp)
# if(TARGET ${PROJECT_NAME}-test)
#   target_link_libraries(${PROJECT_NAME}-test ${PROJECT_NAME})
# endif()

## Add folders to be run by python nosetests
# catkin_add_nosetests(test)

# vim: ts=2 sw=2 et:<|MERGE_RESOLUTION|>--- conflicted
+++ resolved
@@ -10,12 +10,9 @@
   mavros
   roscpp
   sensor_msgs
-<<<<<<< HEAD
   geometry_msgs
   std_msgs
-=======
   visualization_msgs
->>>>>>> 5cfd6403
 )
 
 ## System dependencies are found with CMake's conventions
